// GLEW
#define GLEW_STATIC
#include <GL/glew.h>

// GLFW
#include <GLFW/glfw3.h>

// GL includes
#include <learnopengl/shader.h>
#include <learnopengl/camera.h>
#include <learnopengl/model.h>

// GLM Mathemtics
#include <glm/glm.hpp>
#include <glm/gtc/matrix_transform.hpp>
#include <glm/gtc/type_ptr.hpp>

// Other Libs
#include <SOIL.h>
#include <learnopengl/filesystem.h>

// Properties
const GLuint SCR_WIDTH = 800, SCR_HEIGHT = 600;

// Function prototypes
void key_callback(GLFWwindow* window, int key, int scancode, int action, int mode);
void scroll_callback(GLFWwindow* window, double xoffset, double yoffset);
void mouse_callback(GLFWwindow* window, double xpos, double ypos);
void Do_Movement();
GLuint loadTexture(GLchar const * path);
void RenderCube();
void RenderQuad();

// Camera
Camera camera(glm::vec3(0.0f, 0.0f, 5.0f));

// Delta
GLfloat deltaTime = 0.0f;
GLfloat lastFrame = 0.0f;

// Options
GLuint draw_mode = 1;
GLboolean wireframe = false;

// The MAIN function, from here we start our application and run our Game loop
int main()
{
	// Init GLFW
	glfwInit();
	glfwWindowHint(GLFW_CONTEXT_VERSION_MAJOR, 3);
	glfwWindowHint(GLFW_CONTEXT_VERSION_MINOR, 3);
	glfwWindowHint(GLFW_OPENGL_PROFILE, GLFW_OPENGL_CORE_PROFILE);
	glfwWindowHint(GLFW_RESIZABLE, GL_FALSE);

	GLFWwindow* window = glfwCreateWindow(SCR_WIDTH, SCR_HEIGHT, "LearnOpenGL", nullptr, nullptr); // Windowed
	glfwMakeContextCurrent(window);

	// Set the required callback functions
	glfwSetKeyCallback(window, key_callback);
	glfwSetCursorPosCallback(window, mouse_callback);
	glfwSetScrollCallback(window, scroll_callback);

	// Options
	glfwSetInputMode(window, GLFW_CURSOR, GLFW_CURSOR_DISABLED);

	// Initialize GLEW to setup the OpenGL Function pointers
	glewExperimental = GL_TRUE;
	glewInit();

	// Define the viewport dimensions
	glViewport(0, 0, SCR_WIDTH, SCR_HEIGHT);

	// Setup some OpenGL options
	glEnable(GL_DEPTH_TEST);

	// Setup and compile our shaders
	Shader shaderGeometryPass("g_buffer.vs", "g_buffer.frag");
	Shader shaderLightingPass("deferred_shading.vs", "deferred_shading.frag");
	Shader shaderLightBox("deferred_light_box.vs", "deferred_light_box.frag");

	// Set samplers
    shaderLightingPass.Use();
    glUniform1i(glGetUniformLocation(shaderLightingPass.Program, "gPosition"), 0);
    glUniform1i(glGetUniformLocation(shaderLightingPass.Program, "gNormal"), 1);
    glUniform1i(glGetUniformLocation(shaderLightingPass.Program, "gAlbedoSpec"), 2);

	// Models
	Model cyborg(FileSystem::getPath("resources/objects/nanosuit/nanosuit.obj").c_str());
	std::vector<glm::vec3> objectPositions;
    objectPositions.push_back(glm::vec3(-3.0, -3.0, -3.0));
    objectPositions.push_back(glm::vec3(0.0, -3.0, -3.0));
    objectPositions.push_back(glm::vec3(3.0, -3.0, -3.0));
    objectPositions.push_back(glm::vec3(-3.0, -3.0, 0.0));
    objectPositions.push_back(glm::vec3(0.0, -3.0, 0.0));
    objectPositions.push_back(glm::vec3(3.0, -3.0, 0.0));
    objectPositions.push_back(glm::vec3(-3.0, -3.0, 3.0));
    objectPositions.push_back(glm::vec3(0.0, -3.0, 3.0));
    objectPositions.push_back(glm::vec3(3.0, -3.0, 3.0));
	// - Colors
    const GLuint NR_LIGHTS = 32;
    std::vector<glm::vec3> lightPositions;
    std::vector<glm::vec3> lightColors;
    srand(13);
    for (GLuint i = 0; i < NR_LIGHTS; i++)
    {
        // Calculate slightly random offsets
        GLfloat xPos = ((rand() % 100) / 100.0) * 6.0 - 3.0;
        GLfloat yPos = ((rand() % 100) / 100.0) * 6.0 - 4.0;
        GLfloat zPos = ((rand() % 100) / 100.0) * 6.0 - 3.0;
        lightPositions.push_back(glm::vec3(xPos, yPos, zPos));
        // Also calculate random color
        GLfloat rColor = ((rand() % 100) / 200.0f) + 0.5; // Between 0.5 and 1.0
        GLfloat gColor = ((rand() % 100) / 200.0f) + 0.5; // Between 0.5 and 1.0
        GLfloat bColor = ((rand() % 100) / 200.0f) + 0.5; // Between 0.5 and 1.0
        lightColors.push_back(glm::vec3(rColor, gColor, bColor));
    }

	// Set up G-Buffer
	// 3 textures:
	// 1. Positions (RGB)
	// 2. Color (RGB) + Specular (A)
	// 3. Normals (RGB)
	GLuint gBuffer;
    glGenFramebuffers(1, &gBuffer);
    glBindFramebuffer(GL_FRAMEBUFFER, gBuffer);
    GLuint gPosition, gNormal, gAlbedoSpec;
    // - Position color buffer
    glGenTextures(1, &gPosition);
    glBindTexture(GL_TEXTURE_2D, gPosition);
	glTexImage2D(GL_TEXTURE_2D, 0, GL_RGB16F, SCR_WIDTH, SCR_HEIGHT, 0, GL_RGB, GL_FLOAT, NULL);
	glTexParameteri(GL_TEXTURE_2D, GL_TEXTURE_MIN_FILTER, GL_NEAREST);
	glTexParameteri(GL_TEXTURE_2D, GL_TEXTURE_MAG_FILTER, GL_NEAREST);
	glFramebufferTexture2D(GL_FRAMEBUFFER, GL_COLOR_ATTACHMENT0, GL_TEXTURE_2D, gPosition, 0);
    // - Normal color buffer
    glGenTextures(1, &gNormal);
    glBindTexture(GL_TEXTURE_2D, gNormal);
    glTexImage2D(GL_TEXTURE_2D, 0, GL_RGB, SCR_WIDTH, SCR_HEIGHT, 0, GL_RGB, GL_FLOAT, NULL);
    glTexParameteri(GL_TEXTURE_2D, GL_TEXTURE_MIN_FILTER, GL_NEAREST);
    glTexParameteri(GL_TEXTURE_2D, GL_TEXTURE_MAG_FILTER, GL_NEAREST);
    glFramebufferTexture2D(GL_FRAMEBUFFER, GL_COLOR_ATTACHMENT1, GL_TEXTURE_2D, gNormal, 0);
    // - Color + Specular color buffer
    glGenTextures(1, &gAlbedoSpec);
    glBindTexture(GL_TEXTURE_2D, gAlbedoSpec);
    glTexImage2D(GL_TEXTURE_2D, 0, GL_RGBA, SCR_WIDTH, SCR_HEIGHT, 0, GL_RGBA, GL_FLOAT, NULL);
    glTexParameteri(GL_TEXTURE_2D, GL_TEXTURE_MIN_FILTER, GL_NEAREST);
    glTexParameteri(GL_TEXTURE_2D, GL_TEXTURE_MAG_FILTER, GL_NEAREST);
    glFramebufferTexture2D(GL_FRAMEBUFFER, GL_COLOR_ATTACHMENT2, GL_TEXTURE_2D, gAlbedoSpec, 0);
    // - Tell OpenGL which color attachments we'll use (of this framebuffer) for rendering
    GLuint attachments[3] = { GL_COLOR_ATTACHMENT0, GL_COLOR_ATTACHMENT1, GL_COLOR_ATTACHMENT2 };
    glDrawBuffers(3, attachments);
	// - Create and attach depth buffer (renderbuffer)
	GLuint rboDepth;
	glGenRenderbuffers(1, &rboDepth);
	glBindRenderbuffer(GL_RENDERBUFFER, rboDepth);
	glRenderbufferStorage(GL_RENDERBUFFER, GL_DEPTH_COMPONENT, SCR_WIDTH, SCR_HEIGHT);
	glFramebufferRenderbuffer(GL_FRAMEBUFFER, GL_DEPTH_ATTACHMENT, GL_RENDERBUFFER, rboDepth);
	// - Finally check if framebuffer is complete
	if (glCheckFramebufferStatus(GL_FRAMEBUFFER) != GL_FRAMEBUFFER_COMPLETE)
		std::cout << "Framebuffer not complete!" << std::endl;
	glBindFramebuffer(GL_FRAMEBUFFER, 0);

	glClearColor(0.0f, 0.0f, 0.0f, 0.0f);

	// Game loop
	while (!glfwWindowShouldClose(window))
	{
		// Set frame time
		GLfloat currentFrame = glfwGetTime();
		deltaTime = currentFrame - lastFrame;
		lastFrame = currentFrame;

		// Check and call events
		glfwPollEvents();
		Do_Movement();

        glPolygonMode(GL_FRONT_AND_BACK, wireframe ? GL_LINE : GL_FILL);

		// 1. Geometry Pass: render scene's geometry/color data into gbuffer
		glBindFramebuffer(GL_FRAMEBUFFER, gBuffer);
		    glClear(GL_COLOR_BUFFER_BIT | GL_DEPTH_BUFFER_BIT);
		    glm::mat4 projection = glm::perspective(camera.Zoom, (GLfloat)SCR_WIDTH / (GLfloat)SCR_HEIGHT, 0.1f, 100.0f);
		    glm::mat4 view = camera.GetViewMatrix();
		    glm::mat4 model;
		    shaderGeometryPass.Use();
            glUniformMatrix4fv(glGetUniformLocation(shaderGeometryPass.Program, "projection"), 1, GL_FALSE, glm::value_ptr(projection));
            glUniformMatrix4fv(glGetUniformLocation(shaderGeometryPass.Program, "view"), 1, GL_FALSE, glm::value_ptr(view));
		    for (GLuint i = 0; i < objectPositions.size(); i++)
		    {
			    model = glm::mat4();
                model = glm::translate(model, objectPositions[i]);
                model = glm::scale(model, glm::vec3(0.25f));
                glUniformMatrix4fv(glGetUniformLocation(shaderGeometryPass.Program, "model"), 1, GL_FALSE, glm::value_ptr(model));
                cyborg.Draw(shaderGeometryPass);
		    }
        glBindFramebuffer(GL_FRAMEBUFFER, 0);

        glPolygonMode(GL_FRONT_AND_BACK, GL_FILL);


        // 2. Lighting Pass: calculate lighting by iterating over a screen filled quad pixel-by-pixel using the gbuffer's content.
        glClear(GL_COLOR_BUFFER_BIT | GL_DEPTH_BUFFER_BIT);
        shaderLightingPass.Use();
        glActiveTexture(GL_TEXTURE0);
        glBindTexture(GL_TEXTURE_2D, gPosition);
        glActiveTexture(GL_TEXTURE1);
        glBindTexture(GL_TEXTURE_2D, gNormal);
        glActiveTexture(GL_TEXTURE2);
        glBindTexture(GL_TEXTURE_2D, gAlbedoSpec);
        // Also send light relevant uniforms
        for (GLuint i = 0; i < lightPositions.size(); i++)
        {
            glUniform3fv(glGetUniformLocation(shaderLightingPass.Program, ("lights[" + std::to_string(i) + "].Position").c_str()), 1, &lightPositions[i][0]);
            glUniform3fv(glGetUniformLocation(shaderLightingPass.Program, ("lights[" + std::to_string(i) + "].Color").c_str()), 1, &lightColors[i][0]);
            // Update attenuation parameters and calculate radius
            const GLfloat constant = 1.0; // Note that we don't send this to the shader, we assume it is always 1.0 (in our case)
            const GLfloat linear = 0.7;
            const GLfloat quadratic = 1.8;
            glUniform1f(glGetUniformLocation(shaderLightingPass.Program, ("lights[" + std::to_string(i) + "].Linear").c_str()), linear);
            glUniform1f(glGetUniformLocation(shaderLightingPass.Program, ("lights[" + std::to_string(i) + "].Quadratic").c_str()), quadratic);
            // Then calculate radius of light volume/sphere
            const GLfloat lightThreshold = 5.0; // 5 / 256
            const GLfloat maxBrightness = std::fmaxf(std::fmaxf(lightColors[i].r, lightColors[i].g), lightColors[i].b);
<<<<<<< HEAD
            GLfloat radius = (-linear + std::sqrt(linear * linear - 4 * quadratic * (constant - (256.0 / lightThreshold) * maxBrightness))) / (2 * quadratic);
=======
            GLfloat radius = (-linear + static_cast<float>(std::sqrt(linear * linear - 4 * quadratic * (constant - (256.0 / lightThreshold) * maxBrightness)))) / (2 * quadratic);
>>>>>>> 3678d341
            glUniform1f(glGetUniformLocation(shaderLightingPass.Program, ("lights[" + std::to_string(i) + "].Radius").c_str()), radius);
        }
        glUniform3fv(glGetUniformLocation(shaderLightingPass.Program, "viewPos"), 1, &camera.Position[0]);
        glUniform1i(glGetUniformLocation(shaderLightingPass.Program, "draw_mode"), draw_mode);
        RenderQuad();

        // 2.5. Copy content of geometry's depth buffer to default framebuffer's depth buffer
        glBindFramebuffer(GL_READ_FRAMEBUFFER, gBuffer);
        glBindFramebuffer(GL_DRAW_FRAMEBUFFER, 0); // Write to default framebuffer
        glBlitFramebuffer(0, 0, SCR_WIDTH, SCR_HEIGHT, 0, 0, SCR_WIDTH, SCR_HEIGHT, GL_DEPTH_BUFFER_BIT, GL_NEAREST);
        glBindFramebuffer(GL_FRAMEBUFFER, 0);

        // 3. Render lights on top of scene, by blitting
        shaderLightBox.Use();
        glUniformMatrix4fv(glGetUniformLocation(shaderLightBox.Program, "projection"), 1, GL_FALSE, glm::value_ptr(projection));
        glUniformMatrix4fv(glGetUniformLocation(shaderLightBox.Program, "view"), 1, GL_FALSE, glm::value_ptr(view));
        for (GLuint i = 0; i < lightPositions.size(); i++)
        {
            model = glm::mat4();
            model = glm::translate(model, lightPositions[i]);
            model = glm::scale(model, glm::vec3(0.25f));
            glUniformMatrix4fv(glGetUniformLocation(shaderLightBox.Program, "model"), 1, GL_FALSE, glm::value_ptr(model));
            glUniform3fv(glGetUniformLocation(shaderLightBox.Program, "lightColor"), 1, &lightColors[i][0]);
            RenderCube();
        }

		// Swap the buffers
		glfwSwapBuffers(window);
	}

	glfwTerminate();
	return 0;
}


// RenderQuad() Renders a 1x1 quad in NDC, best used for framebuffer color targets
// and post-processing effects.
GLuint quadVAO = 0;
GLuint quadVBO;
void RenderQuad()
{
	if (quadVAO == 0)
	{
		GLfloat quadVertices[] = {
			// Positions        // Texture Coords
			-1.0f, 1.0f, 0.0f, 0.0f, 1.0f,
			-1.0f, -1.0f, 0.0f, 0.0f, 0.0f,
			1.0f, 1.0f, 0.0f, 1.0f, 1.0f,
			1.0f, -1.0f, 0.0f, 1.0f, 0.0f,
		};
		// Setup plane VAO
		glGenVertexArrays(1, &quadVAO);
		glGenBuffers(1, &quadVBO);
		glBindVertexArray(quadVAO);
		glBindBuffer(GL_ARRAY_BUFFER, quadVBO);
		glBufferData(GL_ARRAY_BUFFER, sizeof(quadVertices), &quadVertices, GL_STATIC_DRAW);
		glEnableVertexAttribArray(0);
		glVertexAttribPointer(0, 3, GL_FLOAT, GL_FALSE, 5 * sizeof(GLfloat), (GLvoid*)0);
		glEnableVertexAttribArray(1);
		glVertexAttribPointer(1, 2, GL_FLOAT, GL_FALSE, 5 * sizeof(GLfloat), (GLvoid*)(3 * sizeof(GLfloat)));
	}
	glBindVertexArray(quadVAO);
	glDrawArrays(GL_TRIANGLE_STRIP, 0, 4);
	glBindVertexArray(0);
}

// RenderCube() Renders a 1x1 3D cube in NDC.
GLuint cubeVAO = 0;
GLuint cubeVBO = 0;
void RenderCube()
{
    // Initialize (if necessary)
    if (cubeVAO == 0)
    {
        GLfloat vertices[] = {
            // Back face
            -0.5f, -0.5f, -0.5f, 0.0f, 0.0f, -1.0f, 0.0f, 0.0f, // Bottom-left
            0.5f, 0.5f, -0.5f, 0.0f, 0.0f, -1.0f, 1.0f, 1.0f, // top-right
            0.5f, -0.5f, -0.5f, 0.0f, 0.0f, -1.0f, 1.0f, 0.0f, // bottom-right
            0.5f, 0.5f, -0.5f, 0.0f, 0.0f, -1.0f, 1.0f, 1.0f,  // top-right
            -0.5f, -0.5f, -0.5f, 0.0f, 0.0f, -1.0f, 0.0f, 0.0f,  // bottom-left
            -0.5f, 0.5f, -0.5f, 0.0f, 0.0f, -1.0f, 0.0f, 1.0f,// top-left
            // Front face
            -0.5f, -0.5f, 0.5f, 0.0f, 0.0f, 1.0f, 0.0f, 0.0f, // bottom-left
            0.5f, -0.5f, 0.5f, 0.0f, 0.0f, 1.0f, 1.0f, 0.0f,  // bottom-right
            0.5f, 0.5f, 0.5f, 0.0f, 0.0f, 1.0f, 1.0f, 1.0f,  // top-right
            0.5f, 0.5f, 0.5f, 0.0f, 0.0f, 1.0f, 1.0f, 1.0f, // top-right
            -0.5f, 0.5f, 0.5f, 0.0f, 0.0f, 1.0f, 0.0f, 1.0f,  // top-left
            -0.5f, -0.5f, 0.5f, 0.0f, 0.0f, 1.0f, 0.0f, 0.0f,  // bottom-left
            // Left face
            -0.5f, 0.5f, 0.5f, -1.0f, 0.0f, 0.0f, 1.0f, 0.0f, // top-right
            -0.5f, 0.5f, -0.5f, -1.0f, 0.0f, 0.0f, 1.0f, 1.0f, // top-left
            -0.5f, -0.5f, -0.5f, -1.0f, 0.0f, 0.0f, 0.0f, 1.0f,  // bottom-left
            -0.5f, -0.5f, -0.5f, -1.0f, 0.0f, 0.0f, 0.0f, 1.0f, // bottom-left
            -0.5f, -0.5f, 0.5f, -1.0f, 0.0f, 0.0f, 0.0f, 0.0f,  // bottom-right
            -0.5f, 0.5f, 0.5f, -1.0f, 0.0f, 0.0f, 1.0f, 0.0f, // top-right
            // Right face
            0.5f, 0.5f, 0.5f, 1.0f, 0.0f, 0.0f, 1.0f, 0.0f, // top-left
            0.5f, -0.5f, -0.5f, 1.0f, 0.0f, 0.0f, 0.0f, 1.0f, // bottom-right
            0.5f, 0.5f, -0.5f, 1.0f, 0.0f, 0.0f, 1.0f, 1.0f, // top-right
            0.5f, -0.5f, -0.5f, 1.0f, 0.0f, 0.0f, 0.0f, 1.0f,  // bottom-right
            0.5f, 0.5f, 0.5f, 1.0f, 0.0f, 0.0f, 1.0f, 0.0f,  // top-left
            0.5f, -0.5f, 0.5f, 1.0f, 0.0f, 0.0f, 0.0f, 0.0f, // bottom-left
            // Bottom face
            -0.5f, -0.5f, -0.5f, 0.0f, -1.0f, 0.0f, 0.0f, 1.0f, // top-right
            0.5f, -0.5f, -0.5f, 0.0f, -1.0f, 0.0f, 1.0f, 1.0f, // top-left
            0.5f, -0.5f, 0.5f, 0.0f, -1.0f, 0.0f, 1.0f, 0.0f,// bottom-left
            0.5f, -0.5f, 0.5f, 0.0f, -1.0f, 0.0f, 1.0f, 0.0f, // bottom-left
            -0.5f, -0.5f, 0.5f, 0.0f, -1.0f, 0.0f, 0.0f, 0.0f, // bottom-right
            -0.5f, -0.5f, -0.5f, 0.0f, -1.0f, 0.0f, 0.0f, 1.0f, // top-right
            // Top face
            -0.5f, 0.5f, -0.5f, 0.0f, 1.0f, 0.0f, 0.0f, 1.0f,// top-left
            0.5f, 0.5f, 0.5f, 0.0f, 1.0f, 0.0f, 1.0f, 0.0f, // bottom-right
            0.5f, 0.5f, -0.5f, 0.0f, 1.0f, 0.0f, 1.0f, 1.0f, // top-right
            0.5f, 0.5f, 0.5f, 0.0f, 1.0f, 0.0f, 1.0f, 0.0f, // bottom-right
            -0.5f, 0.5f, -0.5f, 0.0f, 1.0f, 0.0f, 0.0f, 1.0f,// top-left
            -0.5f, 0.5f, 0.5f, 0.0f, 1.0f, 0.0f, 0.0f, 0.0f // bottom-left
        };
        glGenVertexArrays(1, &cubeVAO);
        glGenBuffers(1, &cubeVBO);
        // Fill buffer
        glBindBuffer(GL_ARRAY_BUFFER, cubeVBO);
        glBufferData(GL_ARRAY_BUFFER, sizeof(vertices), vertices, GL_STATIC_DRAW);
        // Link vertex attributes
        glBindVertexArray(cubeVAO);
        glEnableVertexAttribArray(0);
        glVertexAttribPointer(0, 3, GL_FLOAT, GL_FALSE, 8 * sizeof(GLfloat), (GLvoid*)0);
        glEnableVertexAttribArray(1);
        glVertexAttribPointer(1, 3, GL_FLOAT, GL_FALSE, 8 * sizeof(GLfloat), (GLvoid*)(3 * sizeof(GLfloat)));
        glEnableVertexAttribArray(2);
        glVertexAttribPointer(2, 2, GL_FLOAT, GL_FALSE, 8 * sizeof(GLfloat), (GLvoid*)(6 * sizeof(GLfloat)));
        glBindBuffer(GL_ARRAY_BUFFER, 0);
        glBindVertexArray(0);
    }
    // Render Cube
    glBindVertexArray(cubeVAO);
    glDrawArrays(GL_TRIANGLES, 0, 36);
    glBindVertexArray(0);
}

bool keys[1024];
bool keysPressed[1024];
// Moves/alters the camera positions based on user input
void Do_Movement()
{
	// Camera controls
	if (keys[GLFW_KEY_W])
		camera.ProcessKeyboard(FORWARD, deltaTime);
	if (keys[GLFW_KEY_S])
		camera.ProcessKeyboard(BACKWARD, deltaTime);
	if (keys[GLFW_KEY_A])
		camera.ProcessKeyboard(LEFT, deltaTime);
	if (keys[GLFW_KEY_D])
		camera.ProcessKeyboard(RIGHT, deltaTime);

    if (keys[GLFW_KEY_1])
        draw_mode = 1;
    if (keys[GLFW_KEY_2])
        draw_mode = 2;
    if (keys[GLFW_KEY_3])
        draw_mode = 3;
    if (keys[GLFW_KEY_4])
        draw_mode = 4;
    if (keys[GLFW_KEY_5])
        draw_mode = 5;

    if (keys[GLFW_KEY_Z] && !keysPressed[GLFW_KEY_Z])
    {
        wireframe = !wireframe;
        keysPressed[GLFW_KEY_Z] = true;
    }
}

GLfloat lastX = 400, lastY = 300;
bool firstMouse = true;
// Is called whenever a key is pressed/released via GLFW
void key_callback(GLFWwindow* window, int key, int scancode, int action, int mode)
{
	if (key == GLFW_KEY_ESCAPE && action == GLFW_PRESS)
		glfwSetWindowShouldClose(window, GL_TRUE);

	if (key >= 0 && key <= 1024)
	{
		if (action == GLFW_PRESS)
			keys[key] = true;
		else if (action == GLFW_RELEASE)
		{
			keys[key] = false;
			keysPressed[key] = false;
		}
	}
}

void mouse_callback(GLFWwindow* window, double xpos, double ypos)
{
	if (firstMouse)
	{
		lastX = xpos;
		lastY = ypos;
		firstMouse = false;
	}

	GLfloat xoffset = xpos - lastX;
	GLfloat yoffset = lastY - ypos;

	lastX = xpos;
	lastY = ypos;

	camera.ProcessMouseMovement(xoffset, yoffset);
}

void scroll_callback(GLFWwindow* window, double xoffset, double yoffset)
{
	camera.ProcessMouseScroll(yoffset);
}<|MERGE_RESOLUTION|>--- conflicted
+++ resolved
@@ -220,11 +220,7 @@
             // Then calculate radius of light volume/sphere
             const GLfloat lightThreshold = 5.0; // 5 / 256
             const GLfloat maxBrightness = std::fmaxf(std::fmaxf(lightColors[i].r, lightColors[i].g), lightColors[i].b);
-<<<<<<< HEAD
-            GLfloat radius = (-linear + std::sqrt(linear * linear - 4 * quadratic * (constant - (256.0 / lightThreshold) * maxBrightness))) / (2 * quadratic);
-=======
             GLfloat radius = (-linear + static_cast<float>(std::sqrt(linear * linear - 4 * quadratic * (constant - (256.0 / lightThreshold) * maxBrightness)))) / (2 * quadratic);
->>>>>>> 3678d341
             glUniform1f(glGetUniformLocation(shaderLightingPass.Program, ("lights[" + std::to_string(i) + "].Radius").c_str()), radius);
         }
         glUniform3fv(glGetUniformLocation(shaderLightingPass.Program, "viewPos"), 1, &camera.Position[0]);
